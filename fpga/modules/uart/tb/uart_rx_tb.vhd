--- conflicted
+++ resolved
@@ -74,12 +74,9 @@
       rxd <= '1';
       wait for 100 ns;
 
-<<<<<<< HEAD
-=======
       -- correct transmission
       uart_transmit(rxd, "001111100", 10000000);
       --wait for 200 ns;
->>>>>>> 3499e32a
 
       wait for 800 ns;
       -- correct transmission, odd parity in MSB
