<?xml version="1.0" encoding="UTF-8" standalone="no" ?>
<project xmlns="http://www.xilinx.com/XMLSchema" xmlns:xil_pn="http://www.xilinx.com/XMLSchema">

  <header>
    <!-- ISE source project file created by Project Navigator.             -->
    <!--                                                                   -->
    <!-- This file contains project source information including a list of -->
    <!-- project source files, project and process properties.  This file, -->
    <!-- along with the project source files, is sufficient to open and    -->
    <!-- implement in ISE Project Navigator.                               -->
    <!--                                                                   -->
    <!-- Copyright (c) 1995-2011 Xilinx, Inc.  All rights reserved. -->
  </header>

  <version xil_pn:ise_version="13.3" xil_pn:schema_version="2"/>

  <files>
    <file xil_pn:name="../board.ucf" xil_pn:type="FILE_UCF">
      <association xil_pn:name="Implementation" xil_pn:seqID="0"/>
    </file>
    <file xil_pn:name="../carrier.ucf" xil_pn:type="FILE_UCF">
      <association xil_pn:name="Implementation" xil_pn:seqID="0"/>
    </file>
    <file xil_pn:name="../toplevel.vhd" xil_pn:type="FILE_VHDL">
      <association xil_pn:name="BehavioralSimulation" xil_pn:seqID="3"/>
      <association xil_pn:name="Implementation" xil_pn:seqID="40"/>
    </file>
    <file xil_pn:name="../../../modules/adc_ad7266/hdl/adc_ad7266_module.vhd" xil_pn:type="FILE_VHDL">
      <association xil_pn:name="BehavioralSimulation" xil_pn:seqID="14"/>
      <association xil_pn:name="Implementation" xil_pn:seqID="0"/>
    </file>
    <file xil_pn:name="../../../modules/adc_ad7266/hdl/adc_ad7266_pkg.vhd" xil_pn:type="FILE_VHDL">
      <association xil_pn:name="BehavioralSimulation" xil_pn:seqID="15"/>
      <association xil_pn:name="Implementation" xil_pn:seqID="39"/>
    </file>
    <file xil_pn:name="../../../modules/encoder/hdl/encoder_module.vhd" xil_pn:type="FILE_VHDL">
      <association xil_pn:name="BehavioralSimulation" xil_pn:seqID="16"/>
      <association xil_pn:name="Implementation" xil_pn:seqID="0"/>
    </file>
    <file xil_pn:name="../../../modules/encoder/hdl/encoder_module_extended.vhd" xil_pn:type="FILE_VHDL">
      <association xil_pn:name="BehavioralSimulation" xil_pn:seqID="17"/>
      <association xil_pn:name="Implementation" xil_pn:seqID="38"/>
    </file>
    <file xil_pn:name="../../../modules/encoder/hdl/encoder_module_pkg.vhd" xil_pn:type="FILE_VHDL">
      <association xil_pn:name="BehavioralSimulation" xil_pn:seqID="18"/>
      <association xil_pn:name="Implementation" xil_pn:seqID="14"/>
    </file>
    <file xil_pn:name="../../../modules/encoder/hdl/input_capture.vhd" xil_pn:type="FILE_VHDL">
      <association xil_pn:name="BehavioralSimulation" xil_pn:seqID="19"/>
      <association xil_pn:name="Implementation" xil_pn:seqID="25"/>
    </file>
    <file xil_pn:name="../../../modules/encoder/hdl/quadrature_decoder.vhd" xil_pn:type="FILE_VHDL">
      <association xil_pn:name="BehavioralSimulation" xil_pn:seqID="20"/>
      <association xil_pn:name="Implementation" xil_pn:seqID="24"/>
    </file>
    <file xil_pn:name="../../../modules/encoder/hdl/up_down_counter.vhd" xil_pn:type="FILE_VHDL">
      <association xil_pn:name="BehavioralSimulation" xil_pn:seqID="21"/>
      <association xil_pn:name="Implementation" xil_pn:seqID="23"/>
    </file>
    <file xil_pn:name="../../../modules/imotor/hdl/imotor_module.vhd" xil_pn:type="FILE_VHDL">
      <association xil_pn:name="BehavioralSimulation" xil_pn:seqID="22"/>
      <association xil_pn:name="Implementation" xil_pn:seqID="37"/>
    </file>
    <file xil_pn:name="../../../modules/imotor/hdl/imotor_module_pkg.vhd" xil_pn:type="FILE_VHDL">
      <association xil_pn:name="BehavioralSimulation" xil_pn:seqID="23"/>
      <association xil_pn:name="Implementation" xil_pn:seqID="4"/>
    </file>
    <file xil_pn:name="../../../modules/imotor/hdl/imotor_receiver.vhd" xil_pn:type="FILE_VHDL">
      <association xil_pn:name="BehavioralSimulation" xil_pn:seqID="24"/>
      <association xil_pn:name="Implementation" xil_pn:seqID="13"/>
    </file>
    <file xil_pn:name="../../../modules/imotor/hdl/imotor_sender.vhd" xil_pn:type="FILE_VHDL">
      <association xil_pn:name="BehavioralSimulation" xil_pn:seqID="25"/>
      <association xil_pn:name="Implementation" xil_pn:seqID="12"/>
    </file>
    <file xil_pn:name="../../../modules/imotor/hdl/imotor_timer.vhd" xil_pn:type="FILE_VHDL">
      <association xil_pn:name="BehavioralSimulation" xil_pn:seqID="26"/>
      <association xil_pn:name="Implementation" xil_pn:seqID="22"/>
    </file>
    <file xil_pn:name="../../../modules/imotor/hdl/imotor_transceiver.vhd" xil_pn:type="FILE_VHDL">
      <association xil_pn:name="BehavioralSimulation" xil_pn:seqID="27"/>
      <association xil_pn:name="Implementation" xil_pn:seqID="21"/>
    </file>
    <file xil_pn:name="../../../modules/imotor/hdl/imotor_uart_rx.vhd" xil_pn:type="FILE_VHDL">
      <association xil_pn:name="BehavioralSimulation" xil_pn:seqID="28"/>
      <association xil_pn:name="Implementation" xil_pn:seqID="0"/>
    </file>
    <file xil_pn:name="../../../modules/imotor/hdl/imotor_uart_tx.vhd" xil_pn:type="FILE_VHDL">
      <association xil_pn:name="BehavioralSimulation" xil_pn:seqID="29"/>
      <association xil_pn:name="Implementation" xil_pn:seqID="0"/>
    </file>
    <file xil_pn:name="../../../modules/io/hdl/shiftin.vhd" xil_pn:type="FILE_VHDL">
      <association xil_pn:name="BehavioralSimulation" xil_pn:seqID="30"/>
      <association xil_pn:name="Implementation" xil_pn:seqID="0"/>
    </file>
    <file xil_pn:name="../../../modules/io/hdl/shiftout.vhd" xil_pn:type="FILE_VHDL">
      <association xil_pn:name="BehavioralSimulation" xil_pn:seqID="31"/>
      <association xil_pn:name="Implementation" xil_pn:seqID="0"/>
    </file>
    <file xil_pn:name="../../../modules/motor_control/hdl/bldc_motor_module.vhd" xil_pn:type="FILE_VHDL">
      <association xil_pn:name="BehavioralSimulation" xil_pn:seqID="32"/>
      <association xil_pn:name="Implementation" xil_pn:seqID="36"/>
    </file>
    <file xil_pn:name="../../../modules/motor_control/hdl/commutation.vhd" xil_pn:type="FILE_VHDL">
      <association xil_pn:name="BehavioralSimulation" xil_pn:seqID="33"/>
      <association xil_pn:name="Implementation" xil_pn:seqID="20"/>
    </file>
    <file xil_pn:name="../../../modules/motor_control/hdl/comparator_module.vhd" xil_pn:type="FILE_VHDL">
      <association xil_pn:name="BehavioralSimulation" xil_pn:seqID="34"/>
      <association xil_pn:name="Implementation" xil_pn:seqID="35"/>
    </file>
    <file xil_pn:name="../../../modules/motor_control/hdl/dc_motor_module.vhd" xil_pn:type="FILE_VHDL">
      <association xil_pn:name="BehavioralSimulation" xil_pn:seqID="35"/>
<<<<<<< HEAD
      <association xil_pn:name="Implementation" xil_pn:seqID="34"/>
=======
      <association xil_pn:name="Implementation" xil_pn:seqID="0"/>
>>>>>>> 3499e32a
    </file>
    <file xil_pn:name="../../../modules/motor_control/hdl/deadtime.vhd" xil_pn:type="FILE_VHDL">
      <association xil_pn:name="BehavioralSimulation" xil_pn:seqID="36"/>
      <association xil_pn:name="Implementation" xil_pn:seqID="11"/>
    </file>
    <file xil_pn:name="../../../modules/motor_control/hdl/motor_control_pkg.vhd" xil_pn:type="FILE_VHDL">
      <association xil_pn:name="BehavioralSimulation" xil_pn:seqID="37"/>
      <association xil_pn:name="Implementation" xil_pn:seqID="3"/>
    </file>
    <file xil_pn:name="../../../modules/motor_control/hdl/symmetric_pwm.vhd" xil_pn:type="FILE_VHDL">
      <association xil_pn:name="BehavioralSimulation" xil_pn:seqID="38"/>
      <association xil_pn:name="Implementation" xil_pn:seqID="10"/>
    </file>
    <file xil_pn:name="../../../modules/motor_control/hdl/symmetric_pwm_deadtime.vhd" xil_pn:type="FILE_VHDL">
      <association xil_pn:name="BehavioralSimulation" xil_pn:seqID="39"/>
      <association xil_pn:name="Implementation" xil_pn:seqID="19"/>
    </file>
    <file xil_pn:name="../../../modules/peripheral_register/hdl/double_buffering.vhd" xil_pn:type="FILE_VHDL">
      <association xil_pn:name="BehavioralSimulation" xil_pn:seqID="40"/>
      <association xil_pn:name="Implementation" xil_pn:seqID="0"/>
    </file>
    <file xil_pn:name="../../../modules/peripheral_register/hdl/peripheral_register.vhd" xil_pn:type="FILE_VHDL">
      <association xil_pn:name="BehavioralSimulation" xil_pn:seqID="41"/>
      <association xil_pn:name="Implementation" xil_pn:seqID="32"/>
    </file>
    <file xil_pn:name="../../../modules/peripheral_register/hdl/reg_file.vhd" xil_pn:type="FILE_VHDL">
      <association xil_pn:name="BehavioralSimulation" xil_pn:seqID="42"/>
      <association xil_pn:name="Implementation" xil_pn:seqID="18"/>
    </file>
    <file xil_pn:name="../../../modules/peripheral_register/hdl/reg_file_bram.vhd" xil_pn:type="FILE_VHDL">
      <association xil_pn:name="BehavioralSimulation" xil_pn:seqID="43"/>
      <association xil_pn:name="Implementation" xil_pn:seqID="0"/>
    </file>
    <file xil_pn:name="../../../modules/peripheral_register/hdl/reg_file_bram_double_buffered.vhd" xil_pn:type="FILE_VHDL">
      <association xil_pn:name="BehavioralSimulation" xil_pn:seqID="44"/>
      <association xil_pn:name="Implementation" xil_pn:seqID="0"/>
    </file>
    <file xil_pn:name="../../../modules/peripheral_register/hdl/reg_file_pkg.vhd" xil_pn:type="FILE_VHDL">
      <association xil_pn:name="BehavioralSimulation" xil_pn:seqID="45"/>
      <association xil_pn:name="Implementation" xil_pn:seqID="9"/>
    </file>
    <file xil_pn:name="../../../modules/pwm/hdl/pwm.vhd" xil_pn:type="FILE_VHDL">
      <association xil_pn:name="BehavioralSimulation" xil_pn:seqID="46"/>
      <association xil_pn:name="Implementation" xil_pn:seqID="31"/>
    </file>
    <file xil_pn:name="../../../modules/pwm/hdl/pwm_module.vhd" xil_pn:type="FILE_VHDL">
      <association xil_pn:name="BehavioralSimulation" xil_pn:seqID="47"/>
      <association xil_pn:name="Implementation" xil_pn:seqID="0"/>
    </file>
    <file xil_pn:name="../../../modules/pwm/hdl/pwm_module_pkg.vhd" xil_pn:type="FILE_VHDL">
      <association xil_pn:name="BehavioralSimulation" xil_pn:seqID="48"/>
      <association xil_pn:name="Implementation" xil_pn:seqID="30"/>
    </file>
    <file xil_pn:name="../../../modules/pwm/hdl/pwm_pkg.vhd" xil_pn:type="FILE_VHDL">
      <association xil_pn:name="BehavioralSimulation" xil_pn:seqID="49"/>
      <association xil_pn:name="Implementation" xil_pn:seqID="0"/>
    </file>
    <file xil_pn:name="../../../modules/servo/hdl/servo_channel.vhd" xil_pn:type="FILE_VHDL">
      <association xil_pn:name="BehavioralSimulation" xil_pn:seqID="50"/>
      <association xil_pn:name="Implementation" xil_pn:seqID="17"/>
    </file>
    <file xil_pn:name="../../../modules/servo/hdl/servo_module.vhd" xil_pn:type="FILE_VHDL">
      <association xil_pn:name="BehavioralSimulation" xil_pn:seqID="51"/>
      <association xil_pn:name="Implementation" xil_pn:seqID="29"/>
    </file>
    <file xil_pn:name="../../../modules/servo/hdl/servo_sequencer.vhd" xil_pn:type="FILE_VHDL">
      <association xil_pn:name="BehavioralSimulation" xil_pn:seqID="52"/>
      <association xil_pn:name="Implementation" xil_pn:seqID="16"/>
    </file>
    <file xil_pn:name="../../../modules/uart/hdl/uart.vhd" xil_pn:type="FILE_VHDL">
      <association xil_pn:name="BehavioralSimulation" xil_pn:seqID="53"/>
      <association xil_pn:name="Implementation" xil_pn:seqID="0"/>
    </file>
    <file xil_pn:name="../../../modules/uart/hdl/uart_pkg.vhd" xil_pn:type="FILE_VHDL">
      <association xil_pn:name="BehavioralSimulation" xil_pn:seqID="54"/>
      <association xil_pn:name="Implementation" xil_pn:seqID="2"/>
    </file>
    <file xil_pn:name="../../../modules/uart/hdl/uart_rx.vhd" xil_pn:type="FILE_VHDL">
      <association xil_pn:name="BehavioralSimulation" xil_pn:seqID="55"/>
      <association xil_pn:name="Implementation" xil_pn:seqID="8"/>
    </file>
    <file xil_pn:name="../../../modules/uart/hdl/uart_tx.vhd" xil_pn:type="FILE_VHDL">
      <association xil_pn:name="BehavioralSimulation" xil_pn:seqID="56"/>
      <association xil_pn:name="Implementation" xil_pn:seqID="7"/>
    </file>
    <file xil_pn:name="../../../modules/utils/hdl/clock_divider.vhd" xil_pn:type="FILE_VHDL">
      <association xil_pn:name="BehavioralSimulation" xil_pn:seqID="57"/>
      <association xil_pn:name="Implementation" xil_pn:seqID="6"/>
    </file>
    <file xil_pn:name="../../../modules/utils/hdl/dff.vhd" xil_pn:type="FILE_VHDL">
      <association xil_pn:name="BehavioralSimulation" xil_pn:seqID="58"/>
      <association xil_pn:name="Implementation" xil_pn:seqID="0"/>
    </file>
    <file xil_pn:name="../../../modules/utils/hdl/edge_detect.vhd" xil_pn:type="FILE_VHDL">
      <association xil_pn:name="BehavioralSimulation" xil_pn:seqID="59"/>
      <association xil_pn:name="Implementation" xil_pn:seqID="0"/>
    </file>
    <file xil_pn:name="../../../modules/utils/hdl/event_hold_stage.vhd" xil_pn:type="FILE_VHDL">
      <association xil_pn:name="BehavioralSimulation" xil_pn:seqID="60"/>
      <association xil_pn:name="Implementation" xil_pn:seqID="27"/>
    </file>
    <file xil_pn:name="../../../modules/utils/hdl/fractional_clock_divider.vhd" xil_pn:type="FILE_VHDL">
      <association xil_pn:name="BehavioralSimulation" xil_pn:seqID="61"/>
      <association xil_pn:name="Implementation" xil_pn:seqID="0"/>
    </file>
    <file xil_pn:name="../../../modules/utils/hdl/fractional_clock_divider_variable.vhd" xil_pn:type="FILE_VHDL">
      <association xil_pn:name="BehavioralSimulation" xil_pn:seqID="62"/>
      <association xil_pn:name="Implementation" xil_pn:seqID="0"/>
    </file>
    <file xil_pn:name="../../../modules/utils/hdl/text_pkg.vhd" xil_pn:type="FILE_VHDL">
      <association xil_pn:name="BehavioralSimulation" xil_pn:seqID="63"/>
      <association xil_pn:name="Implementation" xil_pn:seqID="0"/>
    </file>
    <file xil_pn:name="../../../modules/utils/hdl/utils_pkg.vhd" xil_pn:type="FILE_VHDL">
      <association xil_pn:name="BehavioralSimulation" xil_pn:seqID="64"/>
      <association xil_pn:name="Implementation" xil_pn:seqID="5"/>
    </file>
    <file xil_pn:name="../../../modules/spislave/hdl/bus_pkg.vhd" xil_pn:type="FILE_VHDL">
      <association xil_pn:name="BehavioralSimulation" xil_pn:seqID="66"/>
      <association xil_pn:name="Implementation" xil_pn:seqID="1"/>
    </file>
    <file xil_pn:name="../../../modules/spislave/hdl/spislave.vhd" xil_pn:type="FILE_VHDL">
      <association xil_pn:name="BehavioralSimulation" xil_pn:seqID="67"/>
      <association xil_pn:name="Implementation" xil_pn:seqID="28"/>
    </file>
    <file xil_pn:name="../../../modules/spislave/hdl/spislave_pkg.vhd" xil_pn:type="FILE_VHDL">
      <association xil_pn:name="BehavioralSimulation" xil_pn:seqID="68"/>
      <association xil_pn:name="Implementation" xil_pn:seqID="15"/>
    </file>
    <file xil_pn:name="../../../../../season/big/generated/drive_robot/fpga_memory_map.vhd" xil_pn:type="FILE_VHDL">
      <association xil_pn:name="BehavioralSimulation" xil_pn:seqID="69"/>
      <association xil_pn:name="Implementation" xil_pn:seqID="26"/>
    </file>
    <file xil_pn:name="../../../modules/fsmcslave/hdl/fsmcslave_pkg.vhd" xil_pn:type="FILE_VHDL">
      <association xil_pn:name="BehavioralSimulation" xil_pn:seqID="78"/>
      <association xil_pn:name="Implementation" xil_pn:seqID="0"/>
    </file>
    <file xil_pn:name="../../../modules/fsmcslave/hdl/fsmcslave.vhd" xil_pn:type="FILE_VHDL">
      <association xil_pn:name="BehavioralSimulation" xil_pn:seqID="79"/>
      <association xil_pn:name="Implementation" xil_pn:seqID="0"/>
    </file>
    <file xil_pn:name="../../../modules/motor_control/hdl/driver_stages.vhd" xil_pn:type="FILE_VHDL">
      <association xil_pn:name="BehavioralSimulation" xil_pn:seqID="108"/>
      <association xil_pn:name="Implementation" xil_pn:seqID="33"/>
<<<<<<< HEAD
=======
    </file>
    <file xil_pn:name="../../../modules/motor_control/hdl/dc_motor_module_extended.vhd" xil_pn:type="FILE_VHDL">
      <association xil_pn:name="BehavioralSimulation" xil_pn:seqID="114"/>
      <association xil_pn:name="Implementation" xil_pn:seqID="34"/>
>>>>>>> 3499e32a
    </file>
  </files>

  <properties>
    <property xil_pn:name="AES Initial Vector spartan6" xil_pn:value="" xil_pn:valueState="default"/>
    <property xil_pn:name="AES Key (Hex String) spartan6" xil_pn:value="" xil_pn:valueState="default"/>
    <property xil_pn:name="Add I/O Buffers" xil_pn:value="true" xil_pn:valueState="default"/>
    <property xil_pn:name="Allow Logic Optimization Across Hierarchy" xil_pn:value="false" xil_pn:valueState="default"/>
    <property xil_pn:name="Allow SelectMAP Pins to Persist" xil_pn:value="false" xil_pn:valueState="default"/>
    <property xil_pn:name="Allow Unexpanded Blocks" xil_pn:value="false" xil_pn:valueState="default"/>
    <property xil_pn:name="Allow Unmatched LOC Constraints" xil_pn:value="false" xil_pn:valueState="default"/>
    <property xil_pn:name="Allow Unmatched Timing Group Constraints" xil_pn:value="false" xil_pn:valueState="default"/>
    <property xil_pn:name="Analysis Effort Level" xil_pn:value="Standard" xil_pn:valueState="default"/>
    <property xil_pn:name="Asynchronous To Synchronous" xil_pn:value="false" xil_pn:valueState="default"/>
    <property xil_pn:name="Auto Implementation Compile Order" xil_pn:value="true" xil_pn:valueState="default"/>
    <property xil_pn:name="Auto Implementation Top" xil_pn:value="true" xil_pn:valueState="default"/>
    <property xil_pn:name="Automatic BRAM Packing" xil_pn:value="false" xil_pn:valueState="default"/>
    <property xil_pn:name="Automatically Insert glbl Module in the Netlist" xil_pn:value="true" xil_pn:valueState="default"/>
    <property xil_pn:name="Automatically Run Generate Target PROM/ACE File" xil_pn:value="false" xil_pn:valueState="default"/>
    <property xil_pn:name="BRAM Utilization Ratio" xil_pn:value="100" xil_pn:valueState="default"/>
    <property xil_pn:name="Bring Out Global Set/Reset Net as a Port" xil_pn:value="false" xil_pn:valueState="default"/>
    <property xil_pn:name="Bring Out Global Tristate Net as a Port" xil_pn:value="false" xil_pn:valueState="default"/>
    <property xil_pn:name="Bus Delimiter" xil_pn:value="&lt;>" xil_pn:valueState="default"/>
    <property xil_pn:name="Case" xil_pn:value="Maintain" xil_pn:valueState="default"/>
    <property xil_pn:name="Case Implementation Style" xil_pn:value="None" xil_pn:valueState="default"/>
    <property xil_pn:name="Change Device Speed To" xil_pn:value="-3" xil_pn:valueState="default"/>
    <property xil_pn:name="Change Device Speed To Post Trace" xil_pn:value="-3" xil_pn:valueState="default"/>
    <property xil_pn:name="Combinatorial Logic Optimization" xil_pn:value="false" xil_pn:valueState="default"/>
    <property xil_pn:name="Compile EDK Simulation Library" xil_pn:value="false" xil_pn:valueState="default"/>
    <property xil_pn:name="Compile SIMPRIM (Timing) Simulation Library" xil_pn:value="true" xil_pn:valueState="default"/>
    <property xil_pn:name="Compile UNISIM (Functional) Simulation Library" xil_pn:value="true" xil_pn:valueState="default"/>
    <property xil_pn:name="Compile XilinxCoreLib (CORE Generator) Simulation Library" xil_pn:value="true" xil_pn:valueState="default"/>
    <property xil_pn:name="Compile for HDL Debugging" xil_pn:value="true" xil_pn:valueState="default"/>
    <property xil_pn:name="Configuration Clk (Configuration Pins)" xil_pn:value="Pull Up" xil_pn:valueState="default"/>
    <property xil_pn:name="Configuration Pin Done" xil_pn:value="Pull Up" xil_pn:valueState="default"/>
    <property xil_pn:name="Configuration Pin M0" xil_pn:value="Pull Up" xil_pn:valueState="default"/>
    <property xil_pn:name="Configuration Pin M1" xil_pn:value="Pull Up" xil_pn:valueState="default"/>
    <property xil_pn:name="Configuration Pin M2" xil_pn:value="Pull Up" xil_pn:valueState="default"/>
    <property xil_pn:name="Configuration Pin Program" xil_pn:value="Pull Up" xil_pn:valueState="default"/>
    <property xil_pn:name="Configuration Rate spartan6" xil_pn:value="2" xil_pn:valueState="default"/>
    <property xil_pn:name="Correlate Output to Input Design" xil_pn:value="false" xil_pn:valueState="default"/>
    <property xil_pn:name="Create ASCII Configuration File" xil_pn:value="false" xil_pn:valueState="default"/>
    <property xil_pn:name="Create Binary Configuration File" xil_pn:value="true" xil_pn:valueState="non-default"/>
    <property xil_pn:name="Create Bit File" xil_pn:value="true" xil_pn:valueState="default"/>
    <property xil_pn:name="Create I/O Pads from Ports" xil_pn:value="false" xil_pn:valueState="default"/>
    <property xil_pn:name="Create IEEE 1532 Configuration File spartan6" xil_pn:value="false" xil_pn:valueState="default"/>
    <property xil_pn:name="Create Logic Allocation File" xil_pn:value="false" xil_pn:valueState="default"/>
    <property xil_pn:name="Create Mask File" xil_pn:value="false" xil_pn:valueState="default"/>
    <property xil_pn:name="Create ReadBack Data Files" xil_pn:value="false" xil_pn:valueState="default"/>
    <property xil_pn:name="Cross Clock Analysis" xil_pn:value="false" xil_pn:valueState="default"/>
    <property xil_pn:name="DSP Utilization Ratio" xil_pn:value="100" xil_pn:valueState="default"/>
    <property xil_pn:name="Delay Values To Be Read from SDF" xil_pn:value="Setup Time" xil_pn:valueState="default"/>
    <property xil_pn:name="Device" xil_pn:value="xc6slx9" xil_pn:valueState="non-default"/>
    <property xil_pn:name="Device Family" xil_pn:value="Spartan6" xil_pn:valueState="non-default"/>
    <property xil_pn:name="Device Speed Grade/Select ABS Minimum" xil_pn:value="-3" xil_pn:valueState="default"/>
    <property xil_pn:name="Disable Detailed Package Model Insertion" xil_pn:value="false" xil_pn:valueState="default"/>
    <property xil_pn:name="Do Not Escape Signal and Instance Names in Netlist" xil_pn:value="false" xil_pn:valueState="default"/>
    <property xil_pn:name="Done (Output Events)" xil_pn:value="Default (4)" xil_pn:valueState="default"/>
    <property xil_pn:name="Drive Awake Pin During Suspend/Wake Sequence spartan6" xil_pn:value="false" xil_pn:valueState="default"/>
    <property xil_pn:name="Drive Done Pin High" xil_pn:value="false" xil_pn:valueState="default"/>
    <property xil_pn:name="Enable BitStream Compression" xil_pn:value="false" xil_pn:valueState="default"/>
    <property xil_pn:name="Enable Cyclic Redundancy Checking (CRC) spartan6" xil_pn:value="true" xil_pn:valueState="default"/>
    <property xil_pn:name="Enable Debugging of Serial Mode BitStream" xil_pn:value="false" xil_pn:valueState="default"/>
    <property xil_pn:name="Enable External Master Clock spartan6" xil_pn:value="false" xil_pn:valueState="default"/>
    <property xil_pn:name="Enable Internal Done Pipe" xil_pn:value="true" xil_pn:valueState="non-default"/>
    <property xil_pn:name="Enable Message Filtering" xil_pn:value="false" xil_pn:valueState="default"/>
    <property xil_pn:name="Enable Multi-Pin Wake-Up Suspend Mode spartan6" xil_pn:value="false" xil_pn:valueState="default"/>
    <property xil_pn:name="Enable Multi-Threading" xil_pn:value="Off" xil_pn:valueState="default"/>
    <property xil_pn:name="Enable Multi-Threading par spartan6" xil_pn:value="Off" xil_pn:valueState="default"/>
    <property xil_pn:name="Enable Outputs (Output Events)" xil_pn:value="Default (5)" xil_pn:valueState="default"/>
    <property xil_pn:name="Enable Suspend/Wake Global Set/Reset spartan6" xil_pn:value="false" xil_pn:valueState="default"/>
    <property xil_pn:name="Encrypt Bitstream spartan6" xil_pn:value="false" xil_pn:valueState="default"/>
    <property xil_pn:name="Encrypt Key Select spartan6" xil_pn:value="BBRAM" xil_pn:valueState="default"/>
    <property xil_pn:name="Equivalent Register Removal Map" xil_pn:value="true" xil_pn:valueState="default"/>
    <property xil_pn:name="Equivalent Register Removal XST" xil_pn:value="true" xil_pn:valueState="default"/>
    <property xil_pn:name="Essential Bits" xil_pn:value="false" xil_pn:valueState="default"/>
    <property xil_pn:name="Evaluation Development Board" xil_pn:value="None Specified" xil_pn:valueState="default"/>
    <property xil_pn:name="Exclude Compilation of Deprecated EDK Cores" xil_pn:value="true" xil_pn:valueState="default"/>
    <property xil_pn:name="Exclude Compilation of EDK Sub-Libraries" xil_pn:value="false" xil_pn:valueState="default"/>
    <property xil_pn:name="Extra Cost Tables Map" xil_pn:value="0" xil_pn:valueState="default"/>
    <property xil_pn:name="Extra Effort (Highest PAR level only)" xil_pn:value="None" xil_pn:valueState="default"/>
    <property xil_pn:name="FPGA Start-Up Clock" xil_pn:value="CCLK" xil_pn:valueState="default"/>
    <property xil_pn:name="FSM Encoding Algorithm" xil_pn:value="Auto" xil_pn:valueState="default"/>
    <property xil_pn:name="FSM Style" xil_pn:value="LUT" xil_pn:valueState="default"/>
    <property xil_pn:name="Filter Files From Compile Order" xil_pn:value="true" xil_pn:valueState="default"/>
    <property xil_pn:name="Flatten Output Netlist" xil_pn:value="false" xil_pn:valueState="default"/>
    <property xil_pn:name="Functional Model Target Language ArchWiz" xil_pn:value="VHDL" xil_pn:valueState="default"/>
    <property xil_pn:name="Functional Model Target Language Coregen" xil_pn:value="VHDL" xil_pn:valueState="default"/>
    <property xil_pn:name="Functional Model Target Language Schematic" xil_pn:value="VHDL" xil_pn:valueState="default"/>
    <property xil_pn:name="GTS Cycle During Suspend/Wakeup Sequence spartan6" xil_pn:value="4" xil_pn:valueState="default"/>
    <property xil_pn:name="GWE Cycle During Suspend/Wakeup Sequence spartan6" xil_pn:value="5" xil_pn:valueState="default"/>
    <property xil_pn:name="Generate Architecture Only (No Entity Declaration)" xil_pn:value="false" xil_pn:valueState="default"/>
    <property xil_pn:name="Generate Asynchronous Delay Report" xil_pn:value="false" xil_pn:valueState="default"/>
    <property xil_pn:name="Generate Clock Region Report" xil_pn:value="false" xil_pn:valueState="default"/>
    <property xil_pn:name="Generate Constraints Interaction Report" xil_pn:value="false" xil_pn:valueState="default"/>
    <property xil_pn:name="Generate Constraints Interaction Report Post Trace" xil_pn:value="false" xil_pn:valueState="default"/>
    <property xil_pn:name="Generate Datasheet Section" xil_pn:value="true" xil_pn:valueState="default"/>
    <property xil_pn:name="Generate Datasheet Section Post Trace" xil_pn:value="true" xil_pn:valueState="default"/>
    <property xil_pn:name="Generate Detailed MAP Report" xil_pn:value="false" xil_pn:valueState="default"/>
    <property xil_pn:name="Generate Multiple Hierarchical Netlist Files" xil_pn:value="false" xil_pn:valueState="default"/>
    <property xil_pn:name="Generate Post-Place &amp; Route Power Report" xil_pn:value="false" xil_pn:valueState="default"/>
    <property xil_pn:name="Generate Post-Place &amp; Route Simulation Model" xil_pn:value="false" xil_pn:valueState="default"/>
    <property xil_pn:name="Generate RTL Schematic" xil_pn:value="Yes" xil_pn:valueState="default"/>
    <property xil_pn:name="Generate SAIF File for Power Optimization/Estimation Par" xil_pn:value="false" xil_pn:valueState="default"/>
    <property xil_pn:name="Generate Testbench File" xil_pn:value="false" xil_pn:valueState="default"/>
    <property xil_pn:name="Generate Timegroups Section" xil_pn:value="false" xil_pn:valueState="default"/>
    <property xil_pn:name="Generate Timegroups Section Post Trace" xil_pn:value="false" xil_pn:valueState="default"/>
    <property xil_pn:name="Generics, Parameters" xil_pn:value="" xil_pn:valueState="default"/>
    <property xil_pn:name="Global Optimization Goal" xil_pn:value="AllClockNets" xil_pn:valueState="default"/>
    <property xil_pn:name="Global Optimization map spartan6" xil_pn:value="Off" xil_pn:valueState="default"/>
    <property xil_pn:name="Global Set/Reset Port Name" xil_pn:value="GSR_PORT" xil_pn:valueState="default"/>
    <property xil_pn:name="Global Tristate Port Name" xil_pn:value="GTS_PORT" xil_pn:valueState="default"/>
    <property xil_pn:name="Hierarchy Separator" xil_pn:value="/" xil_pn:valueState="default"/>
    <property xil_pn:name="ISim UUT Instance Name" xil_pn:value="UUT" xil_pn:valueState="default"/>
    <property xil_pn:name="Ignore User Timing Constraints Map" xil_pn:value="false" xil_pn:valueState="default"/>
    <property xil_pn:name="Ignore User Timing Constraints Par" xil_pn:value="false" xil_pn:valueState="default"/>
    <property xil_pn:name="Implementation Top" xil_pn:value="Architecture|toplevel|structural" xil_pn:valueState="non-default"/>
    <property xil_pn:name="Implementation Top File" xil_pn:value="../toplevel.vhd" xil_pn:valueState="non-default"/>
    <property xil_pn:name="Implementation Top Instance Path" xil_pn:value="/toplevel" xil_pn:valueState="non-default"/>
    <property xil_pn:name="Include 'uselib Directive in Verilog File" xil_pn:value="false" xil_pn:valueState="default"/>
    <property xil_pn:name="Include SIMPRIM Models in Verilog File" xil_pn:value="false" xil_pn:valueState="default"/>
    <property xil_pn:name="Include UNISIM Models in Verilog File" xil_pn:value="false" xil_pn:valueState="default"/>
    <property xil_pn:name="Include sdf_annotate task in Verilog File" xil_pn:value="true" xil_pn:valueState="default"/>
    <property xil_pn:name="Incremental Compilation" xil_pn:value="true" xil_pn:valueState="default"/>
    <property xil_pn:name="Insert Buffers to Prevent Pulse Swallowing" xil_pn:value="true" xil_pn:valueState="default"/>
    <property xil_pn:name="Instantiation Template Target Language Xps" xil_pn:value="VHDL" xil_pn:valueState="default"/>
    <property xil_pn:name="JTAG Pin TCK" xil_pn:value="Pull Up" xil_pn:valueState="default"/>
    <property xil_pn:name="JTAG Pin TDI" xil_pn:value="Pull Up" xil_pn:valueState="default"/>
    <property xil_pn:name="JTAG Pin TDO" xil_pn:value="Pull Up" xil_pn:valueState="default"/>
    <property xil_pn:name="JTAG Pin TMS" xil_pn:value="Pull Up" xil_pn:valueState="default"/>
    <property xil_pn:name="Keep Hierarchy" xil_pn:value="No" xil_pn:valueState="default"/>
    <property xil_pn:name="LUT Combining Map" xil_pn:value="Off" xil_pn:valueState="default"/>
    <property xil_pn:name="LUT Combining Xst" xil_pn:value="Auto" xil_pn:valueState="default"/>
    <property xil_pn:name="Language" xil_pn:value="VHDL" xil_pn:valueState="default"/>
    <property xil_pn:name="Last Applied Goal" xil_pn:value="Balanced" xil_pn:valueState="default"/>
    <property xil_pn:name="Last Applied Strategy" xil_pn:value="Xilinx Default (unlocked)" xil_pn:valueState="default"/>
    <property xil_pn:name="Last Unlock Status" xil_pn:value="false" xil_pn:valueState="default"/>
    <property xil_pn:name="Launch SDK after Export" xil_pn:value="true" xil_pn:valueState="default"/>
    <property xil_pn:name="Library for Verilog Sources" xil_pn:value="" xil_pn:valueState="default"/>
    <property xil_pn:name="Load glbl" xil_pn:value="true" xil_pn:valueState="default"/>
    <property xil_pn:name="Manual Implementation Compile Order" xil_pn:value="false" xil_pn:valueState="default"/>
    <property xil_pn:name="Map Slice Logic into Unused Block RAMs" xil_pn:value="false" xil_pn:valueState="default"/>
    <property xil_pn:name="Mask Pins for Multi-Pin Wake-Up Suspend Mode spartan6" xil_pn:value="0x00" xil_pn:valueState="default"/>
    <property xil_pn:name="Max Fanout" xil_pn:value="100000" xil_pn:valueState="default"/>
    <property xil_pn:name="Maximum Compression" xil_pn:value="false" xil_pn:valueState="default"/>
    <property xil_pn:name="Maximum Number of Lines in Report" xil_pn:value="1000" xil_pn:valueState="default"/>
    <property xil_pn:name="Maximum Signal Name Length" xil_pn:value="20" xil_pn:valueState="default"/>
    <property xil_pn:name="Move First Flip-Flop Stage" xil_pn:value="true" xil_pn:valueState="default"/>
    <property xil_pn:name="Move Last Flip-Flop Stage" xil_pn:value="true" xil_pn:valueState="default"/>
    <property xil_pn:name="MultiBoot: Next Configuration Mode spartan6" xil_pn:value="001" xil_pn:valueState="default"/>
    <property xil_pn:name="MultiBoot: Starting Address for Golden Configuration spartan6" xil_pn:value="0x00000000" xil_pn:valueState="default"/>
    <property xil_pn:name="MultiBoot: Starting Address for Next Configuration spartan6" xil_pn:value="0x00000000" xil_pn:valueState="default"/>
    <property xil_pn:name="MultiBoot: Use New Mode for Next Configuration spartan6" xil_pn:value="true" xil_pn:valueState="default"/>
    <property xil_pn:name="MultiBoot: User-Defined Register for Failsafe Scheme spartan6" xil_pn:value="0x0000" xil_pn:valueState="default"/>
    <property xil_pn:name="Netlist Hierarchy" xil_pn:value="As Optimized" xil_pn:valueState="default"/>
    <property xil_pn:name="Netlist Translation Type" xil_pn:value="Timestamp" xil_pn:valueState="default"/>
    <property xil_pn:name="Number of Clock Buffers" xil_pn:value="16" xil_pn:valueState="default"/>
    <property xil_pn:name="Number of Paths in Error/Verbose Report" xil_pn:value="3" xil_pn:valueState="default"/>
    <property xil_pn:name="Number of Paths in Error/Verbose Report Post Trace" xil_pn:value="3" xil_pn:valueState="default"/>
    <property xil_pn:name="Optimization Effort spartan6" xil_pn:value="Normal" xil_pn:valueState="default"/>
    <property xil_pn:name="Optimization Goal" xil_pn:value="Speed" xil_pn:valueState="default"/>
    <property xil_pn:name="Optimize Instantiated Primitives" xil_pn:value="false" xil_pn:valueState="default"/>
    <property xil_pn:name="Other Bitgen Command Line Options" xil_pn:value="" xil_pn:valueState="default"/>
    <property xil_pn:name="Other Bitgen Command Line Options spartan6" xil_pn:value="" xil_pn:valueState="default"/>
    <property xil_pn:name="Other Compiler Options" xil_pn:value="" xil_pn:valueState="default"/>
    <property xil_pn:name="Other Compiler Options Map" xil_pn:value="" xil_pn:valueState="default"/>
    <property xil_pn:name="Other Compiler Options Par" xil_pn:value="" xil_pn:valueState="default"/>
    <property xil_pn:name="Other Compiler Options Translate" xil_pn:value="" xil_pn:valueState="default"/>
    <property xil_pn:name="Other Compxlib Command Line Options" xil_pn:value="" xil_pn:valueState="default"/>
    <property xil_pn:name="Other Map Command Line Options" xil_pn:value="" xil_pn:valueState="default"/>
    <property xil_pn:name="Other NETGEN Command Line Options" xil_pn:value="" xil_pn:valueState="default"/>
    <property xil_pn:name="Other Ngdbuild Command Line Options" xil_pn:value="" xil_pn:valueState="default"/>
    <property xil_pn:name="Other Place &amp; Route Command Line Options" xil_pn:value="" xil_pn:valueState="default"/>
    <property xil_pn:name="Other Simulator Commands Behavioral" xil_pn:value="" xil_pn:valueState="default"/>
    <property xil_pn:name="Other Simulator Commands Post-Map" xil_pn:value="" xil_pn:valueState="default"/>
    <property xil_pn:name="Other Simulator Commands Post-Route" xil_pn:value="" xil_pn:valueState="default"/>
    <property xil_pn:name="Other Simulator Commands Post-Translate" xil_pn:value="" xil_pn:valueState="default"/>
    <property xil_pn:name="Other XPWR Command Line Options" xil_pn:value="" xil_pn:valueState="default"/>
    <property xil_pn:name="Other XST Command Line Options" xil_pn:value="" xil_pn:valueState="default"/>
    <property xil_pn:name="Output Extended Identifiers" xil_pn:value="false" xil_pn:valueState="default"/>
    <property xil_pn:name="Output File Name" xil_pn:value="toplevel" xil_pn:valueState="default"/>
    <property xil_pn:name="Overwrite Compiled Libraries" xil_pn:value="false" xil_pn:valueState="default"/>
    <property xil_pn:name="Pack I/O Registers into IOBs" xil_pn:value="Auto" xil_pn:valueState="default"/>
    <property xil_pn:name="Pack I/O Registers/Latches into IOBs" xil_pn:value="Off" xil_pn:valueState="default"/>
    <property xil_pn:name="Package" xil_pn:value="tqg144" xil_pn:valueState="default"/>
    <property xil_pn:name="Perform Advanced Analysis" xil_pn:value="false" xil_pn:valueState="default"/>
    <property xil_pn:name="Perform Advanced Analysis Post Trace" xil_pn:value="false" xil_pn:valueState="default"/>
    <property xil_pn:name="Perform Timing-Driven Packing and Placement" xil_pn:value="false" xil_pn:valueState="default"/>
    <property xil_pn:name="Place &amp; Route Effort Level (Overall)" xil_pn:value="High" xil_pn:valueState="default"/>
    <property xil_pn:name="Place And Route Mode" xil_pn:value="Normal Place and Route" xil_pn:valueState="default"/>
    <property xil_pn:name="Place MultiBoot Settings into Bitstream spartan6" xil_pn:value="false" xil_pn:valueState="default"/>
    <property xil_pn:name="Placer Effort Level Map" xil_pn:value="High" xil_pn:valueState="default"/>
    <property xil_pn:name="Placer Extra Effort Map" xil_pn:value="None" xil_pn:valueState="default"/>
    <property xil_pn:name="Port to be used" xil_pn:value="Auto - default" xil_pn:valueState="default"/>
    <property xil_pn:name="Post Map Simulation Model Name" xil_pn:value="toplevel_map.vhd" xil_pn:valueState="default"/>
    <property xil_pn:name="Post Place &amp; Route Simulation Model Name" xil_pn:value="toplevel_timesim.vhd" xil_pn:valueState="default"/>
    <property xil_pn:name="Post Synthesis Simulation Model Name" xil_pn:value="toplevel_synthesis.vhd" xil_pn:valueState="default"/>
    <property xil_pn:name="Post Translate Simulation Model Name" xil_pn:value="toplevel_translate.vhd" xil_pn:valueState="default"/>
    <property xil_pn:name="Power Reduction Map spartan6" xil_pn:value="Off" xil_pn:valueState="default"/>
    <property xil_pn:name="Power Reduction Par" xil_pn:value="false" xil_pn:valueState="default"/>
    <property xil_pn:name="Power Reduction Xst" xil_pn:value="false" xil_pn:valueState="default"/>
    <property xil_pn:name="Preferred Language" xil_pn:value="VHDL" xil_pn:valueState="non-default"/>
    <property xil_pn:name="Produce Verbose Report" xil_pn:value="false" xil_pn:valueState="default"/>
    <property xil_pn:name="Project Description" xil_pn:value="" xil_pn:valueState="default"/>
    <property xil_pn:name="Property Specification in Project File" xil_pn:value="Store all values" xil_pn:valueState="default"/>
    <property xil_pn:name="RAM Extraction" xil_pn:value="true" xil_pn:valueState="default"/>
    <property xil_pn:name="RAM Style" xil_pn:value="Auto" xil_pn:valueState="default"/>
    <property xil_pn:name="ROM Extraction" xil_pn:value="true" xil_pn:valueState="default"/>
    <property xil_pn:name="ROM Style" xil_pn:value="Auto" xil_pn:valueState="default"/>
    <property xil_pn:name="Read Cores" xil_pn:value="true" xil_pn:valueState="default"/>
    <property xil_pn:name="Reduce Control Sets" xil_pn:value="Auto" xil_pn:valueState="default"/>
    <property xil_pn:name="Regenerate Core" xil_pn:value="Under Current Project Setting" xil_pn:valueState="default"/>
    <property xil_pn:name="Register Balancing" xil_pn:value="No" xil_pn:valueState="default"/>
    <property xil_pn:name="Register Duplication Map" xil_pn:value="Off" xil_pn:valueState="default"/>
    <property xil_pn:name="Register Duplication Xst" xil_pn:value="true" xil_pn:valueState="default"/>
    <property xil_pn:name="Register Ordering spartan6" xil_pn:value="4" xil_pn:valueState="default"/>
    <property xil_pn:name="Release Write Enable (Output Events)" xil_pn:value="Default (6)" xil_pn:valueState="default"/>
    <property xil_pn:name="Rename Design Instance in Testbench File to" xil_pn:value="UUT" xil_pn:valueState="default"/>
    <property xil_pn:name="Rename Top Level Architecture To" xil_pn:value="Structure" xil_pn:valueState="default"/>
    <property xil_pn:name="Rename Top Level Entity to" xil_pn:value="toplevel" xil_pn:valueState="default"/>
    <property xil_pn:name="Rename Top Level Module To" xil_pn:value="" xil_pn:valueState="default"/>
    <property xil_pn:name="Report Fastest Path(s) in Each Constraint" xil_pn:value="true" xil_pn:valueState="default"/>
    <property xil_pn:name="Report Fastest Path(s) in Each Constraint Post Trace" xil_pn:value="true" xil_pn:valueState="default"/>
    <property xil_pn:name="Report Paths by Endpoint" xil_pn:value="3" xil_pn:valueState="default"/>
    <property xil_pn:name="Report Paths by Endpoint Post Trace" xil_pn:value="3" xil_pn:valueState="default"/>
    <property xil_pn:name="Report Type" xil_pn:value="Verbose Report" xil_pn:valueState="default"/>
    <property xil_pn:name="Report Type Post Trace" xil_pn:value="Verbose Report" xil_pn:valueState="default"/>
    <property xil_pn:name="Report Unconstrained Paths" xil_pn:value="" xil_pn:valueState="default"/>
    <property xil_pn:name="Report Unconstrained Paths Post Trace" xil_pn:value="" xil_pn:valueState="default"/>
    <property xil_pn:name="Reset On Configuration Pulse Width" xil_pn:value="100" xil_pn:valueState="default"/>
    <property xil_pn:name="Resource Sharing" xil_pn:value="true" xil_pn:valueState="default"/>
    <property xil_pn:name="Retain Hierarchy" xil_pn:value="true" xil_pn:valueState="default"/>
    <property xil_pn:name="Retry Configuration if CRC Error Occurs spartan6" xil_pn:value="false" xil_pn:valueState="default"/>
    <property xil_pn:name="Revision Select" xil_pn:value="00" xil_pn:valueState="default"/>
    <property xil_pn:name="Revision Select Tristate" xil_pn:value="Disable" xil_pn:valueState="default"/>
    <property xil_pn:name="Run Design Rules Checker (DRC)" xil_pn:value="true" xil_pn:valueState="default"/>
    <property xil_pn:name="Run for Specified Time" xil_pn:value="true" xil_pn:valueState="default"/>
    <property xil_pn:name="Run for Specified Time Map" xil_pn:value="true" xil_pn:valueState="default"/>
    <property xil_pn:name="Run for Specified Time Par" xil_pn:value="true" xil_pn:valueState="default"/>
    <property xil_pn:name="Run for Specified Time Translate" xil_pn:value="true" xil_pn:valueState="default"/>
    <property xil_pn:name="Safe Implementation" xil_pn:value="No" xil_pn:valueState="default"/>
    <property xil_pn:name="Security" xil_pn:value="Enable Readback and Reconfiguration" xil_pn:valueState="default"/>
    <property xil_pn:name="Selected Simulation Root Source Node Behavioral" xil_pn:value="" xil_pn:valueState="default"/>
    <property xil_pn:name="Selected Simulation Root Source Node Post-Map" xil_pn:value="" xil_pn:valueState="default"/>
    <property xil_pn:name="Selected Simulation Root Source Node Post-Route" xil_pn:value="" xil_pn:valueState="default"/>
    <property xil_pn:name="Selected Simulation Root Source Node Post-Translate" xil_pn:value="" xil_pn:valueState="default"/>
    <property xil_pn:name="Selected Simulation Source Node" xil_pn:value="UUT" xil_pn:valueState="default"/>
    <property xil_pn:name="Set SPI Configuration Bus Width spartan6" xil_pn:value="1" xil_pn:valueState="default"/>
    <property xil_pn:name="Setup External Master Clock Division spartan6" xil_pn:value="1" xil_pn:valueState="default"/>
    <property xil_pn:name="Shift Register Extraction" xil_pn:value="true" xil_pn:valueState="default"/>
    <property xil_pn:name="Shift Register Minimum Size spartan6" xil_pn:value="2" xil_pn:valueState="default"/>
    <property xil_pn:name="Show All Models" xil_pn:value="false" xil_pn:valueState="default"/>
    <property xil_pn:name="Simulation Model Target" xil_pn:value="VHDL" xil_pn:valueState="default"/>
    <property xil_pn:name="Simulation Run Time ISim" xil_pn:value="1000 ns" xil_pn:valueState="default"/>
    <property xil_pn:name="Simulation Run Time Map" xil_pn:value="1000 ns" xil_pn:valueState="default"/>
    <property xil_pn:name="Simulation Run Time Par" xil_pn:value="1000 ns" xil_pn:valueState="default"/>
    <property xil_pn:name="Simulation Run Time Translate" xil_pn:value="1000 ns" xil_pn:valueState="default"/>
    <property xil_pn:name="Simulator" xil_pn:value="ISim (VHDL/Verilog)" xil_pn:valueState="default"/>
    <property xil_pn:name="Slice Utilization Ratio" xil_pn:value="100" xil_pn:valueState="default"/>
    <property xil_pn:name="Specify 'define Macro Name and Value" xil_pn:value="" xil_pn:valueState="default"/>
    <property xil_pn:name="Specify Top Level Instance Names Behavioral" xil_pn:value="Default" xil_pn:valueState="default"/>
    <property xil_pn:name="Specify Top Level Instance Names Post-Map" xil_pn:value="Default" xil_pn:valueState="default"/>
    <property xil_pn:name="Specify Top Level Instance Names Post-Route" xil_pn:value="Default" xil_pn:valueState="default"/>
    <property xil_pn:name="Specify Top Level Instance Names Post-Translate" xil_pn:value="Default" xil_pn:valueState="default"/>
    <property xil_pn:name="Speed Grade" xil_pn:value="-3" xil_pn:valueState="default"/>
    <property xil_pn:name="Starting Placer Cost Table (1-100) Map spartan6" xil_pn:value="1" xil_pn:valueState="default"/>
    <property xil_pn:name="Synthesis Tool" xil_pn:value="XST (VHDL/Verilog)" xil_pn:valueState="default"/>
    <property xil_pn:name="Target Simulator" xil_pn:value="Please Specify" xil_pn:valueState="default"/>
    <property xil_pn:name="Timing Mode Map" xil_pn:value="Performance Evaluation" xil_pn:valueState="default"/>
    <property xil_pn:name="Timing Mode Par" xil_pn:value="Performance Evaluation" xil_pn:valueState="default"/>
    <property xil_pn:name="Top-Level Module Name in Output Netlist" xil_pn:value="" xil_pn:valueState="default"/>
    <property xil_pn:name="Top-Level Source Type" xil_pn:value="HDL" xil_pn:valueState="default"/>
    <property xil_pn:name="Trim Unconnected Signals" xil_pn:value="true" xil_pn:valueState="default"/>
    <property xil_pn:name="Tristate On Configuration Pulse Width" xil_pn:value="0" xil_pn:valueState="default"/>
    <property xil_pn:name="Unused IOB Pins" xil_pn:value="Pull Down" xil_pn:valueState="default"/>
    <property xil_pn:name="Use 64-bit PlanAhead on 64-bit Systems" xil_pn:value="true" xil_pn:valueState="default"/>
    <property xil_pn:name="Use Clock Enable" xil_pn:value="Auto" xil_pn:valueState="default"/>
    <property xil_pn:name="Use Custom Project File Behavioral" xil_pn:value="false" xil_pn:valueState="default"/>
    <property xil_pn:name="Use Custom Project File Post-Map" xil_pn:value="false" xil_pn:valueState="default"/>
    <property xil_pn:name="Use Custom Project File Post-Route" xil_pn:value="false" xil_pn:valueState="default"/>
    <property xil_pn:name="Use Custom Project File Post-Translate" xil_pn:value="false" xil_pn:valueState="default"/>
    <property xil_pn:name="Use Custom Simulation Command File Behavioral" xil_pn:value="false" xil_pn:valueState="default"/>
    <property xil_pn:name="Use Custom Simulation Command File Map" xil_pn:value="false" xil_pn:valueState="default"/>
    <property xil_pn:name="Use Custom Simulation Command File Par" xil_pn:value="false" xil_pn:valueState="default"/>
    <property xil_pn:name="Use Custom Simulation Command File Translate" xil_pn:value="false" xil_pn:valueState="default"/>
    <property xil_pn:name="Use Custom Waveform Configuration File Behav" xil_pn:value="false" xil_pn:valueState="default"/>
    <property xil_pn:name="Use Custom Waveform Configuration File Map" xil_pn:value="false" xil_pn:valueState="default"/>
    <property xil_pn:name="Use Custom Waveform Configuration File Par" xil_pn:value="false" xil_pn:valueState="default"/>
    <property xil_pn:name="Use Custom Waveform Configuration File Translate" xil_pn:value="false" xil_pn:valueState="default"/>
    <property xil_pn:name="Use DSP Block spartan6" xil_pn:value="Auto" xil_pn:valueState="default"/>
    <property xil_pn:name="Use LOC Constraints" xil_pn:value="true" xil_pn:valueState="default"/>
    <property xil_pn:name="Use RLOC Constraints" xil_pn:value="Yes" xil_pn:valueState="default"/>
    <property xil_pn:name="Use Smart Guide" xil_pn:value="false" xil_pn:valueState="default"/>
    <property xil_pn:name="Use Synchronous Reset" xil_pn:value="Auto" xil_pn:valueState="default"/>
    <property xil_pn:name="Use Synchronous Set" xil_pn:value="Auto" xil_pn:valueState="default"/>
    <property xil_pn:name="Use Synthesis Constraints File" xil_pn:value="true" xil_pn:valueState="default"/>
    <property xil_pn:name="User Browsed Strategy Files" xil_pn:value="" xil_pn:valueState="default"/>
    <property xil_pn:name="UserID Code (8 Digit Hexadecimal)" xil_pn:value="0xFFFFFFFF" xil_pn:valueState="default"/>
    <property xil_pn:name="VCCAUX Voltage Level spartan6" xil_pn:value="2.5V" xil_pn:valueState="default"/>
    <property xil_pn:name="VHDL Source Analysis Standard" xil_pn:value="VHDL-93" xil_pn:valueState="default"/>
    <property xil_pn:name="Value Range Check" xil_pn:value="false" xil_pn:valueState="default"/>
    <property xil_pn:name="Verilog Macros" xil_pn:value="" xil_pn:valueState="default"/>
    <property xil_pn:name="Wait for DCM and PLL Lock (Output Events) spartan6" xil_pn:value="Default (NoWait)" xil_pn:valueState="default"/>
    <property xil_pn:name="Wakeup Clock spartan6" xil_pn:value="Startup Clock" xil_pn:valueState="default"/>
    <property xil_pn:name="Watchdog Timer Value spartan6" xil_pn:value="0xFFFF" xil_pn:valueState="default"/>
    <property xil_pn:name="Working Directory" xil_pn:value="." xil_pn:valueState="non-default"/>
    <property xil_pn:name="Write Timing Constraints" xil_pn:value="false" xil_pn:valueState="default"/>
    <!--                                                                                  -->
    <!-- The following properties are for internal use only. These should not be modified.-->
    <!--                                                                                  -->
    <property xil_pn:name="PROP_BehavioralSimTop" xil_pn:value="" xil_pn:valueState="default"/>
    <property xil_pn:name="PROP_DesignName" xil_pn:value="DriveBig2013" xil_pn:valueState="non-default"/>
    <property xil_pn:name="PROP_DevFamilyPMName" xil_pn:value="spartan6" xil_pn:valueState="default"/>
    <property xil_pn:name="PROP_FPGAConfiguration" xil_pn:value="FPGAConfiguration" xil_pn:valueState="default"/>
    <property xil_pn:name="PROP_PostMapSimTop" xil_pn:value="" xil_pn:valueState="default"/>
    <property xil_pn:name="PROP_PostParSimTop" xil_pn:value="" xil_pn:valueState="default"/>
    <property xil_pn:name="PROP_PostSynthSimTop" xil_pn:value="" xil_pn:valueState="default"/>
    <property xil_pn:name="PROP_PostXlateSimTop" xil_pn:value="" xil_pn:valueState="default"/>
    <property xil_pn:name="PROP_PreSynthesis" xil_pn:value="PreSynthesis" xil_pn:valueState="default"/>
    <property xil_pn:name="PROP_intProjectCreationTimestamp" xil_pn:value="2013-03-13T12:47:43" xil_pn:valueState="non-default"/>
    <property xil_pn:name="PROP_intWbtProjectID" xil_pn:value="F245A7BCBFE5DA806553A1BB493B1BB2" xil_pn:valueState="non-default"/>
    <property xil_pn:name="PROP_intWorkingDirLocWRTProjDir" xil_pn:value="Same" xil_pn:valueState="non-default"/>
    <property xil_pn:name="PROP_intWorkingDirUsed" xil_pn:value="No" xil_pn:valueState="non-default"/>
  </properties>

  <bindings/>

  <libraries/>

  <autoManagedFiles>
    <!-- The following files are identified by `include statements in verilog -->
    <!-- source files and are automatically managed by Project Navigator.     -->
    <!--                                                                      -->
    <!-- Do not hand-edit this section, as it will be overwritten when the    -->
    <!-- project is analyzed based on files automatically identified as       -->
    <!-- include files.                                                       -->
  </autoManagedFiles>

</project><|MERGE_RESOLUTION|>--- conflicted
+++ resolved
@@ -111,11 +111,8 @@
     </file>
     <file xil_pn:name="../../../modules/motor_control/hdl/dc_motor_module.vhd" xil_pn:type="FILE_VHDL">
       <association xil_pn:name="BehavioralSimulation" xil_pn:seqID="35"/>
-<<<<<<< HEAD
       <association xil_pn:name="Implementation" xil_pn:seqID="34"/>
-=======
-      <association xil_pn:name="Implementation" xil_pn:seqID="0"/>
->>>>>>> 3499e32a
+      <association xil_pn:name="Implementation" xil_pn:seqID="0"/>
     </file>
     <file xil_pn:name="../../../modules/motor_control/hdl/deadtime.vhd" xil_pn:type="FILE_VHDL">
       <association xil_pn:name="BehavioralSimulation" xil_pn:seqID="36"/>
@@ -260,13 +257,10 @@
     <file xil_pn:name="../../../modules/motor_control/hdl/driver_stages.vhd" xil_pn:type="FILE_VHDL">
       <association xil_pn:name="BehavioralSimulation" xil_pn:seqID="108"/>
       <association xil_pn:name="Implementation" xil_pn:seqID="33"/>
-<<<<<<< HEAD
-=======
     </file>
     <file xil_pn:name="../../../modules/motor_control/hdl/dc_motor_module_extended.vhd" xil_pn:type="FILE_VHDL">
       <association xil_pn:name="BehavioralSimulation" xil_pn:seqID="114"/>
       <association xil_pn:name="Implementation" xil_pn:seqID="34"/>
->>>>>>> 3499e32a
     </file>
   </files>
 
