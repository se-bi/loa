--- conflicted
+++ resolved
@@ -6,11 +6,8 @@
 -- Author     : strongly-typed
 -- Company    : 
 -- Created    : 2012-04-15
-<<<<<<< HEAD
 -- Last update: 2012-04-27
-=======
 -- Last update: 2012-04-30
->>>>>>> 14e39dbb
 -- Platform   : 
 -- Standard   : VHDL'87
 -------------------------------------------------------------------------------
